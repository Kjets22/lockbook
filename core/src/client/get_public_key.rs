use crate::model::api::{GetPublicKeyError, GetPublicKeyRequest, GetPublicKeyResponse};
use reqwest::blocking::Client;
use reqwest::Error as ReqwestError;

#[derive(Debug)]
pub enum Error {
    Serialize(serde_json::error::Error),
    SendFailed(ReqwestError),
    ReceiveFailed(ReqwestError),
    Deserialize(serde_json::error::Error),
    API(GetPublicKeyError),
}

pub fn send(
    api_location: String,
    request: &GetPublicKeyRequest,
) -> Result<GetPublicKeyResponse, Error> {
    let client = Client::new();
    let serialized_request = serde_json::to_string(&request).map_err(|e| Error::Serialize(e))?;
    let serialized_response = client
        .get(format!("{}/get-public-key", api_location).as_str())
        .body(serialized_request)
        .send()
<<<<<<< HEAD
        .map_err(GetPublicKeyError::SendFailed)?;

    match response.status().as_u16() {
        200..=299 => Ok(response
            .json::<RSAPublicKey>()
            .map_err(GetPublicKeyError::ReceiveFailed)?),
        404 => Err(GetPublicKeyError::UsernameNotFound),
        409 => Err(GetPublicKeyError::InvalidPublicKey),
        _ => Err(GetPublicKeyError::Unspecified),
=======
        .map_err(|e| Error::SendFailed(e))?
        .text()
        .map_err(|e| Error::ReceiveFailed(e))?;
    let response = serde_json::from_str(&serialized_response).map_err(|e| Error::Deserialize(e))?;

    match response {
        Ok(r) => Ok(r),
        Err(e) => Err(Error::API(e)),
>>>>>>> 8dd5d542
    }
}<|MERGE_RESOLUTION|>--- conflicted
+++ resolved
@@ -16,30 +16,18 @@
     request: &GetPublicKeyRequest,
 ) -> Result<GetPublicKeyResponse, Error> {
     let client = Client::new();
-    let serialized_request = serde_json::to_string(&request).map_err(|e| Error::Serialize(e))?;
+    let serialized_request = serde_json::to_string(&request).map_err(Error::Serialize)?;
     let serialized_response = client
         .get(format!("{}/get-public-key", api_location).as_str())
         .body(serialized_request)
         .send()
-<<<<<<< HEAD
-        .map_err(GetPublicKeyError::SendFailed)?;
-
-    match response.status().as_u16() {
-        200..=299 => Ok(response
-            .json::<RSAPublicKey>()
-            .map_err(GetPublicKeyError::ReceiveFailed)?),
-        404 => Err(GetPublicKeyError::UsernameNotFound),
-        409 => Err(GetPublicKeyError::InvalidPublicKey),
-        _ => Err(GetPublicKeyError::Unspecified),
-=======
-        .map_err(|e| Error::SendFailed(e))?
+        .map_err(Error::SendFailed)?
         .text()
-        .map_err(|e| Error::ReceiveFailed(e))?;
-    let response = serde_json::from_str(&serialized_response).map_err(|e| Error::Deserialize(e))?;
+        .map_err(Error::ReceiveFailed)?;
+    let response = serde_json::from_str(&serialized_response).map_err(Error::Deserialize)?;
 
     match response {
         Ok(r) => Ok(r),
         Err(e) => Err(Error::API(e)),
->>>>>>> 8dd5d542
     }
 }