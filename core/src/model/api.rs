use rsa::RSAPublicKey;
use serde::{Deserialize, Serialize};

#[derive(Serialize, Deserialize, Debug, PartialEq, Clone)]
pub struct ChangeFileContentRequest {
    pub username: String,
    pub auth: String,
    pub file_id: String,
    pub old_file_version: u64,
    pub new_file_content: String,
}

#[derive(Serialize, Deserialize, Debug, PartialEq, Clone)]
pub struct ChangeFileContentResponse {
    pub current_version: u64,
}

#[derive(Serialize, Deserialize, Debug, PartialEq, Clone)]
pub enum ChangeFileContentError {
    InternalError,
    InvalidAuth,
    InvalidUsername,
    ExpiredAuth,
    NotPermissioned,
    UserNotFound,
    FileNotFound,
    EditConflict,
    FileDeleted,
}

#[derive(Serialize, Deserialize, Debug, PartialEq, Clone)]
pub struct CreateFileRequest {
    pub username: String,
    pub auth: String,
    pub file_id: String,
    pub file_name: String,
    pub file_path: String,
    pub file_content: String,
}

#[derive(Serialize, Deserialize, Debug, PartialEq, Clone)]
pub struct CreateFileResponse {
    pub current_version: u64,
}

#[derive(Serialize, Deserialize, Debug, PartialEq, Clone)]
pub enum CreateFileError {
    InternalError,
    InvalidAuth,
    InvalidUsername,
    ExpiredAuth,
    NotPermissioned,
    UserNotFound,
    FileIdTaken,
    FilePathTaken,
}

#[derive(Serialize, Deserialize, Debug, PartialEq, Clone)]
pub struct DeleteFileRequest {
    pub username: String,
    pub auth: String,
    pub file_id: String,
}

#[derive(Serialize, Deserialize, Debug, PartialEq, Clone)]
pub struct DeleteFileResponse {}

#[derive(Serialize, Deserialize, Debug, PartialEq, Clone)]
pub enum DeleteFileError {
    InternalError,
    InvalidAuth,
    InvalidUsername,
    ExpiredAuth,
    NotPermissioned,
    UserNotFound,
    FileNotFound,
    FileDeleted,
}

#[derive(Serialize, Deserialize, Debug, PartialEq, Clone)]
pub struct GetPublicKeyRequest {
    pub username: String,
}

#[derive(Serialize, Deserialize, Debug, PartialEq, Clone)]
pub struct GetPublicKeyResponse {
    pub key: RSAPublicKey,
}

#[derive(Serialize, Deserialize, Debug, PartialEq, Clone)]
pub enum GetPublicKeyError {
    InternalError,
    InvalidUsername,
    UserNotFound,
}

#[derive(Serialize, Deserialize, Debug, PartialEq, Clone)]
pub struct GetUpdatesRequest {
    pub username: String,
    pub auth: String,
    pub since_version: u64,
}

#[derive(Serialize, Deserialize, Debug, PartialEq, Clone)]
pub struct GetUpdatesResponse {
    pub file_metadata: Vec<FileMetadata>,
}

#[derive(Serialize, Deserialize, Debug, PartialEq, Clone)]
pub enum GetUpdatesError {
    InternalError,
    InvalidAuth,
    ExpiredAuth,
    NotPermissioned,
    UserNotFound,
    InvalidUsername,
}

#[derive(Serialize, Deserialize, Debug, PartialEq, Clone)]
pub struct FileMetadata {
    pub file_id: String,
    pub file_name: String,
    pub file_path: String,
    pub file_content_version: u64,
    pub file_metadata_version: u64,
    pub deleted: bool,
}

#[derive(Serialize, Deserialize, Debug, PartialEq, Clone)]
pub struct MoveFileRequest {
    pub username: String,
    pub auth: String,
    pub file_id: String,
    pub new_file_path: String,
}

#[derive(Serialize, Deserialize, Debug, PartialEq, Clone)]
pub struct MoveFileResponse {}

#[derive(Serialize, Deserialize, Debug, PartialEq, Clone)]
pub enum MoveFileError {
    InternalError,
    InvalidAuth,
    InvalidUsername,
    ExpiredAuth,
    NotPermissioned,
    UserNotFound,
    FileNotFound,
    FileDeleted,
    FilePathTaken,
}

#[derive(Serialize, Deserialize, Debug, PartialEq, Clone)]
pub struct NewAccountRequest {
    pub username: String,
    pub auth: String,
    pub public_key: String,
}

#[derive(Serialize, Deserialize, Debug, PartialEq, Clone)]
pub struct NewAccountResponse {}

#[derive(Serialize, Deserialize, Debug, PartialEq, Clone)]
pub enum NewAccountError {
    InternalError,
    InvalidAuth,
    ExpiredAuth,
    UsernameTaken,
<<<<<<< HEAD
    InvalidPublicKey,
=======
    InvalidUsername,
>>>>>>> ceba7fcd
}

#[derive(Serialize, Deserialize, Debug, PartialEq, Clone)]
pub struct RenameFileRequest {
    pub username: String,
    pub auth: String,
    pub file_id: String,
    pub new_file_name: String,
}

#[derive(Serialize, Deserialize, Debug, PartialEq, Clone)]
pub struct RenameFileResponse {}

#[derive(Serialize, Deserialize, Debug, PartialEq, Clone)]
pub enum RenameFileError {
    InternalError,
    InvalidAuth,
    InvalidUsername,
    ExpiredAuth,
    NotPermissioned,
    UserNotFound,
    FileNotFound,
    FileDeleted,
}<|MERGE_RESOLUTION|>--- conflicted
+++ resolved
@@ -166,11 +166,8 @@
     InvalidAuth,
     ExpiredAuth,
     UsernameTaken,
-<<<<<<< HEAD
     InvalidPublicKey,
-=======
     InvalidUsername,
->>>>>>> ceba7fcd
 }
 
 #[derive(Serialize, Deserialize, Debug, PartialEq, Clone)]
