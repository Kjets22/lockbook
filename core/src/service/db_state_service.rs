--- conflicted
+++ resolved
@@ -8,11 +8,7 @@
     Empty, MigrationRequired, ReadyToUse, StateRequiresClearing,
 };
 use crate::CORE_CODE_VERSION;
-<<<<<<< HEAD
 use serde::Serialize;
-use sled::Db;
-=======
->>>>>>> d00c6b8d
 
 #[derive(Debug, PartialEq, Serialize)]
 pub enum State {
