--- conflicted
+++ resolved
@@ -17,7 +17,6 @@
 use lb::service::import_export::ImportStatus;
 use lb::Uuid;
 use tree::FilesExt;
-use workspace_rs::tab::TabContent;
 use workspace_rs::theme::icons::Icon;
 use workspace_rs::widgets::Button;
 use workspace_rs::workspace::Workspace;
@@ -232,20 +231,9 @@
 
                 if let Some(file) = wso.selected_file {
                     if !self.tree.selected.contains(&file) {
-<<<<<<< HEAD
-                        // must be a real file to reveal
-                        if let Some(tab) = self.workspace.tabs.iter().find(|t| t.id == file) {
-                            if !matches!(tab.content, Some(TabContent::Graph(_))) {
-                                self.tree.cursor = Some(file);
-                                self.tree.selected.clear();
-                                self.tree.selected.insert(file);
-                            }
-                        }
-=======
                         self.tree.cursor = Some(file);
                         self.tree.selected.clear();
                         self.tree.selected.insert(file);
->>>>>>> 00bb744c
                     }
                 }
 
@@ -456,12 +444,12 @@
             .inner;
 
         if resp.new_file.is_some() {
-            self.workspace.create_file(false, false);
+            self.workspace.create_file(false);
             ui.memory_mut(|m| m.focused().map(|f| m.surrender_focus(f))); // surrender focus - editor will take it
         }
 
         if resp.new_drawing.is_some() {
-            self.workspace.create_file(true, false);
+            self.workspace.create_file(true);
         }
 
         if let Some(file) = resp.new_folder_modal {
