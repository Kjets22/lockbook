--- conflicted
+++ resolved
@@ -34,9 +34,6 @@
 }
 
 const val UNEXPECTED_ERROR_OCCURRED = "An unexpected error has occurred!"
-<<<<<<< HEAD
 const val BACKGROUND_SYNC_PERIOD: Long = 1800000
 const val PERIODIC_SYNC_TAG = "periodic_sync"
-=======
-const val TEXT_EDITOR_BACKGROUND_SAVE_PERIOD: Long = 5000
->>>>>>> e62713a9
+const val TEXT_EDITOR_BACKGROUND_SAVE_PERIOD: Long = 5000