--- conflicted
+++ resolved
@@ -10,8 +10,8 @@
 
     const val API_URL = "http://qa.lockbook.app:8000"
 
-    fun setUpInitLogger(path: String): Result<Unit, CoreError> {
-        val initLoggerResult: Result<Unit, CoreError>? =
+    fun setUpInitLogger(path: String): Result<Unit, InitLoggerError> {
+        val initLoggerResult: Result<Unit, InitLoggerError>? =
             Klaxon().converter(initLoggerConverter)
                 .parse(initLogger(path))
 
@@ -19,10 +19,9 @@
             return initLoggerResult
         }
 
-        return Err(CoreError.Unexpected("initLoggerConverter was unable to be called!"))
-    }
-
-<<<<<<< HEAD
+        return Err(InitLoggerError.Unexpected("initLoggerConverter was unable to be called!"))
+    }
+
     fun getDBState(config: Config): Result<State, GetStateError> {
         val getStateResult: Result<State, GetStateError>? =
             Klaxon().converter(getStateConverter)
@@ -32,7 +31,7 @@
             return getStateResult
         }
 
-        return Err(GetStateError.UnexpectedError("getStateConverter was unable to be called!"))
+        return Err(GetStateError.Unexpected("getStateConverter was unable to be called!"))
     }
 
     fun migrateDB(config: Config): Result<Unit, MigrationError> {
@@ -44,15 +43,11 @@
             return migrateDBResult
         }
 
-        return Err(MigrationError.UnexpectedError("migrateDBConverter was unable to be called!"))
+        return Err(MigrationError.Unexpected("migrateDBConverter was unable to be called!"))
     }
 
     fun generateAccount(config: Config, account: String): Result<Unit, CreateAccountError> {
         val createAccountResult: Result<Unit, CreateAccountError>? =
-=======
-    fun generateAccount(config: Config, account: String): Result<Unit, CoreError> {
-        val createAccountResult: Result<Unit, CoreError>? =
->>>>>>> d00c6b8d
             Klaxon().converter(createAccountConverter)
                 .parse(createAccount(Klaxon().toJsonString(config), account, API_URL))
 
@@ -60,11 +55,11 @@
             return createAccountResult
         }
 
-        return Err(CoreError.Unexpected("createAccountConverter was unable to be called!"))
-    }
-
-    fun importAccount(config: Config, account: String): Result<Unit, CoreError> {
-        val importResult: Result<Unit, CoreError>? =
+        return Err(CreateAccountError.Unexpected("createAccountConverter was unable to be called!"))
+    }
+
+    fun importAccount(config: Config, account: String): Result<Unit, ImportError> {
+        val importResult: Result<Unit, ImportError>? =
             Klaxon().converter(importAccountConverter)
                 .parse(importAccount(Klaxon().toJsonString(config), account))
 
@@ -72,11 +67,11 @@
             return importResult
         }
 
-        return Err(CoreError.Unexpected("importAccountConverter was unable to be called!"))
-    }
-
-    fun exportAccount(config: Config): Result<String, CoreError> {
-        val exportResult: Result<String, CoreError>? =
+        return Err(ImportError.Unexpected("importAccountConverter was unable to be called!"))
+    }
+
+    fun exportAccount(config: Config): Result<String, AccountExportError> {
+        val exportResult: Result<String, AccountExportError>? =
             Klaxon().converter(exportAccountConverter)
                 .parse(exportAccount(Klaxon().toJsonString(config)))
 
@@ -84,26 +79,26 @@
             return exportResult
         }
 
-        return Err(CoreError.Unexpected("exportAccountConverter was unable to be called!"))
-    }
-
-    fun syncAllFiles(config: Config): Result<Unit, CoreError> {
-        val syncResult: Result<Unit, CoreError>? =
+        return Err(AccountExportError.Unexpected("exportAccountConverter was unable to be called!"))
+    }
+
+    fun syncAllFiles(config: Config): Result<Unit, SyncAllError> {
+        val syncResult: Result<Unit, SyncAllError>? =
             Klaxon().converter(syncAllConverter).parse(syncAll(Klaxon().toJsonString(config)))
 
         if (syncResult != null) {
             return syncResult
         }
 
-        return Err(CoreError.Unexpected("syncAllConverter was unable to be called!"))
+        return Err(SyncAllError.Unexpected("syncAllConverter was unable to be called!"))
     }
 
     fun writeContentToDocument(
         config: Config,
         id: String,
         content: String
-    ): Result<Unit, CoreError> {
-        val writeResult: Result<Unit, CoreError>? =
+    ): Result<Unit, WriteToDocumentError> {
+        val writeResult: Result<Unit, WriteToDocumentError>? =
             Klaxon().converter(writeDocumentConverter).parse(
                 writeDocument(
                     Klaxon().toJsonString(config),
@@ -116,22 +111,22 @@
             return writeResult
         }
 
-        return Err(CoreError.Unexpected("writeDocument was unable to be called!"))
-    }
-
-    fun getRoot(config: Config): Result<FileMetadata, CoreError> {
-        val getRootResult: Result<FileMetadata, CoreError>? =
+        return Err(WriteToDocumentError.Unexpected("writeDocument was unable to be called!"))
+    }
+
+    fun getRoot(config: Config): Result<FileMetadata, GetRootError> {
+        val getRootResult: Result<FileMetadata, GetRootError>? =
             Klaxon().converter(getRootConverter).parse(getRoot(Klaxon().toJsonString(config)))
 
         if (getRootResult != null) {
             return getRootResult
         }
 
-        return Err(CoreError.Unexpected("getRootConverter was unable to be called!"))
-    }
-
-    fun getAccount(config: Config): Result<Account, CoreError> {
-        val getAccountResult: Result<Account, CoreError>? =
+        return Err(GetRootError.Unexpected("getRootConverter was unable to be called!"))
+    }
+
+    fun getAccount(config: Config): Result<Account, GetAccountError> {
+        val getAccountResult: Result<Account, GetAccountError>? =
             Klaxon().converter(getAccountConverter)
                 .parse(getAccount(Klaxon().toJsonString(config)))
 
@@ -139,14 +134,14 @@
             return getAccountResult
         }
 
-        return Err(CoreError.Unexpected("getChildrenConverter was unable to be called!"))
+        return Err(GetAccountError.Unexpected("getChildrenConverter was unable to be called!"))
     }
 
     fun setLastSynced(
         config: Config,
         lastSyncedDuration: Long
-    ): Result<Unit, CoreError> {
-        val setLastSyncedResult: Result<Unit, CoreError>? =
+    ): Result<Unit, SetLastSyncedError> {
+        val setLastSyncedResult: Result<Unit, SetLastSyncedError>? =
             Klaxon().converter(setLastSyncedConverter)
                 .parse(setLastSynced(Klaxon().toJsonString(config), lastSyncedDuration))
 
@@ -154,14 +149,14 @@
             return setLastSyncedResult
         }
 
-        return Err(CoreError.Unexpected("setLastSyncedConverter was unable to be called!"))
+        return Err(SetLastSyncedError.Unexpected("setLastSyncedConverter was unable to be called!"))
     }
 
     fun getChildren(
         config: Config,
         parentId: String
-    ): Result<List<FileMetadata>, CoreError> {
-        val getChildrenResult: Result<List<FileMetadata>, CoreError>? =
+    ): Result<List<FileMetadata>, GetChildrenError> {
+        val getChildrenResult: Result<List<FileMetadata>, GetChildrenError>? =
             Klaxon().converter(getChildrenConverter)
                 .parse(getChildren(Klaxon().toJsonString(config), parentId))
 
@@ -169,14 +164,14 @@
             return getChildrenResult
         }
 
-        return Err(CoreError.Unexpected("getChildrenConverter was unable to be called!"))
+        return Err(GetChildrenError.Unexpected("getChildrenConverter was unable to be called!"))
     }
 
     fun getFileById(
         config: Config,
         fileId: String
-    ): Result<FileMetadata, CoreError> {
-        val getFileByIdResult: Result<FileMetadata, CoreError>? =
+    ): Result<FileMetadata, GetFileByIdError> {
+        val getFileByIdResult: Result<FileMetadata, GetFileByIdError>? =
             Klaxon().converter(
                 getFileByIdConverter
             ).parse(getFileById(Klaxon().toJsonString(config), fileId))
@@ -185,14 +180,14 @@
             return getFileByIdResult
         }
 
-        return Err(CoreError.Unexpected("getFileByIdConverter was unable to be called!"))
+        return Err(GetFileByIdError.Unexpected("getFileByIdConverter was unable to be called!"))
     }
 
     fun getDocumentContent(
         config: Config,
         fileId: String
-    ): Result<DecryptedValue, CoreError> {
-        val getDocumentResult: Result<DecryptedValue, CoreError>? =
+    ): Result<DecryptedValue, ReadDocumentError> {
+        val getDocumentResult: Result<DecryptedValue, ReadDocumentError>? =
             Klaxon().converter(readDocumentConverter)
                 .parse(readDocument(Klaxon().toJsonString(config), fileId))
 
@@ -200,7 +195,7 @@
             return getDocumentResult
         }
 
-        return Err(CoreError.Unexpected("readDocumentConverter was unable to be called!"))
+        return Err(ReadDocumentError.Unexpected("readDocumentConverter was unable to be called!"))
     }
 
     fun createFile(
@@ -208,8 +203,8 @@
         parentId: String,
         name: String,
         fileType: String
-    ): Result<FileMetadata, CoreError> {
-        val createFileResult: Result<FileMetadata, CoreError>? =
+    ): Result<FileMetadata, CreateFileError> {
+        val createFileResult: Result<FileMetadata, CreateFileError>? =
             Klaxon().converter(createFileConverter)
                 .parse(createFile(Klaxon().toJsonString(config), name, parentId, fileType))
 
@@ -217,14 +212,14 @@
             return createFileResult
         }
 
-        return Err(CoreError.Unexpected("createFileConverter was unable to be called!"))
+        return Err(CreateFileError.Unexpected("createFileConverter was unable to be called!"))
     }
 
     fun insertFile(
         config: Config,
         fileMetadata: FileMetadata
-    ): Result<Unit, CoreError> {
-        val insertResult: Result<Unit, CoreError>? =
+    ): Result<Unit, InsertFileError> {
+        val insertResult: Result<Unit, InsertFileError>? =
             Klaxon().converter(insertFileConverter)
                 .parse(
                     insertFile(
@@ -237,14 +232,14 @@
             return insertResult
         }
 
-        return Err(CoreError.Unexpected("insertFileConverter was unable to be called!"))
+        return Err(InsertFileError.Unexpected("insertFileConverter was unable to be called!"))
     }
 
     fun deleteFile(
         config: Config,
         id: String
-    ): Result<Unit, CoreError> {
-        val deleteFile: Result<Unit, CoreError>? =
+    ): Result<Unit, DeleteFileError> {
+        val deleteFile: Result<Unit, DeleteFileError>? =
             Klaxon().converter(deleteFileConverter)
                 .parse(deleteFile(Klaxon().toJsonString(config), id))
 
@@ -252,15 +247,15 @@
             return deleteFile
         }
 
-        return Err(CoreError.Unexpected("deleteFileConverter was unable to be called!"))
+        return Err(DeleteFileError.Unexpected("deleteFileConverter was unable to be called!"))
     }
 
     fun renameFile(
         config: Config,
         id: String,
         name: String
-    ): Result<Unit, CoreError> {
-        val renameResult: Result<Unit, CoreError>? =
+    ): Result<Unit, RenameFileError> {
+        val renameResult: Result<Unit, RenameFileError>? =
             Klaxon().converter(renameFileConverter)
                 .parse(renameFile(Klaxon().toJsonString(config), id, name))
 
@@ -268,15 +263,15 @@
             return renameResult
         }
 
-        return Err(CoreError.Unexpected("renameFileConverter was unable to be called!"))
+        return Err(RenameFileError.Unexpected("renameFileConverter was unable to be called!"))
     }
 
     fun moveFile(
         config: Config,
         id: String,
         parentId: String
-    ): Result<Unit, CoreError> {
-        val moveResult: Result<Unit, CoreError>? =
+    ): Result<Unit, MoveFileError> {
+        val moveResult: Result<Unit, MoveFileError>? =
             Klaxon().converter(moveFileConverter)
                 .parse(moveFile(Klaxon().toJsonString(config), id, parentId))
 
@@ -284,11 +279,11 @@
             return moveResult
         }
 
-        return Err(CoreError.Unexpected("moveFileConverter was unable to be called!"))
-    }
-
-    fun calculateFileSyncWork(config: Config): Result<WorkCalculated, CoreError> {
-        val calculateSyncWorkResult: Result<WorkCalculated, CoreError>? =
+        return Err(MoveFileError.Unexpected("moveFileConverter was unable to be called!"))
+    }
+
+    fun calculateFileSyncWork(config: Config): Result<WorkCalculated, CalculateWorkError> {
+        val calculateSyncWorkResult: Result<WorkCalculated, CalculateWorkError>? =
             Klaxon().converter(calculateSyncWorkConverter)
                 .parse(calculateSyncWork(Klaxon().toJsonString(config)))
 
@@ -296,16 +291,16 @@
             return calculateSyncWorkResult
         }
 
-        return Err(CoreError.Unexpected("calculateSyncWorkConverter was unable to be called!"))
+        return Err(CalculateWorkError.Unexpected("calculateSyncWorkConverter was unable to be called!"))
     }
 
     fun executeFileSyncWork(
         config: Config,
         account: Account,
         workUnit: WorkUnit
-    ): Result<Unit, CoreError> {
+    ): Result<Unit, ExecuteWorkError> {
         Timber.e("${Klaxon().toJsonString(workUnit)}, ${config.writeable_path}")
-        val executeSyncWorkResult: Result<Unit, CoreError>? =
+        val executeSyncWorkResult: Result<Unit, ExecuteWorkError>? =
             Klaxon().converter(executeSyncWorkConverter).parse(
                 executeSyncWork(
                     Klaxon().toJsonString(config),
@@ -318,6 +313,6 @@
             return executeSyncWorkResult
         }
 
-        return Err(CoreError.Unexpected("executeSyncWorkConverter was unable to be called!"))
+        return Err(ExecuteWorkError.Unexpected("executeSyncWorkConverter was unable to be called!"))
     }
 }