package app.lockbook

import app.lockbook.core.getRoot
import app.lockbook.utils.*
import com.beust.klaxon.Klaxon
import com.github.michaelbull.result.Result
import org.junit.After
import org.junit.BeforeClass
import org.junit.Test

class GetRootTest {
    var config = Config(createRandomPath())

    companion object {
        @BeforeClass
        @JvmStatic
        fun loadLib() {
            System.loadLibrary("lockbook_core")
        }
    }

    @After
    fun createDirectory() {
        config = Config(createRandomPath())
    }

    @Test
    fun getRootOk() {
        assertType<Unit>(
<<<<<<< HEAD
            this::getRootOk.name,
=======
>>>>>>> 9a7d3187
            CoreModel.generateAccount(config, generateAlphaString()).component1()
        )

        assertType<FileMetadata>(
<<<<<<< HEAD
            this::getRootOk.name,
=======
>>>>>>> 9a7d3187
            CoreModel.getRoot(config).component1()
        )
    }

    @Test
    fun getRootUnexpectedError() {
        val getRootResult: Result<FileMetadata, GetRootError>? =
            Klaxon().converter(getRootConverter).parse(getRoot(""))

        assertType<GetRootError.UnexpectedError>(
<<<<<<< HEAD
            this::getRootUnexpectedError.name,
=======
>>>>>>> 9a7d3187
            getRootResult?.component2()
        )
    }
}<|MERGE_RESOLUTION|>--- conflicted
+++ resolved
@@ -27,18 +27,10 @@
     @Test
     fun getRootOk() {
         assertType<Unit>(
-<<<<<<< HEAD
-            this::getRootOk.name,
-=======
->>>>>>> 9a7d3187
             CoreModel.generateAccount(config, generateAlphaString()).component1()
         )
 
         assertType<FileMetadata>(
-<<<<<<< HEAD
-            this::getRootOk.name,
-=======
->>>>>>> 9a7d3187
             CoreModel.getRoot(config).component1()
         )
     }
@@ -49,10 +41,6 @@
             Klaxon().converter(getRootConverter).parse(getRoot(""))
 
         assertType<GetRootError.UnexpectedError>(
-<<<<<<< HEAD
-            this::getRootUnexpectedError.name,
-=======
->>>>>>> 9a7d3187
             getRootResult?.component2()
         )
     }
