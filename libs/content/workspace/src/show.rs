--- conflicted
+++ resolved
@@ -157,44 +157,6 @@
                                     }
                                 });
 
-<<<<<<< HEAD
-            if Button::default()
-                .text("New document")
-                .rounding(egui::Rounding::same(3.0))
-                .frame(true)
-                .show(ui)
-                .clicked()
-            {
-                self.create_file(false, false);
-            }
-            if Button::default()
-                .text("New drawing")
-                .rounding(egui::Rounding::same(3.0))
-                .frame(true)
-                .show(ui)
-                .clicked()
-            {
-                self.create_file(true, false);
-            }
-
-            // if Button::default()
-            //     .text("Mind Map")
-            //     .rounding(egui::Rounding::same(3.0))
-            //     .frame(true)
-            //     .show(ui)
-            //     .clicked()
-            // {
-            //     self.graph_called(self.core.clone());
-            // }
-            ui.visuals_mut().widgets.inactive.fg_stroke =
-                egui::Stroke { color: ui.visuals().widgets.active.bg_fill, ..Default::default() };
-            ui.visuals_mut().widgets.hovered.fg_stroke =
-                egui::Stroke { color: ui.visuals().widgets.active.bg_fill, ..Default::default() };
-            if Button::default().text("New folder").show(ui).clicked() {
-                self.out.new_folder_clicked = true;
-            }
-        });
-=======
                                 ui.add_space(50.);
 
                                 ui.label(WidgetText::from(RichText::from("TIPS").weak().small()));
@@ -422,7 +384,6 @@
                 });
                 strip.cell(|_| {});
             });
->>>>>>> 00bb744c
     }
 
     fn show_tabs(&mut self, ui: &mut egui::Ui) {
@@ -490,21 +451,8 @@
                                         self.open_file(value, false, true);
                                     }
                                 }
-<<<<<<< HEAD
-                            }
-                            TabContent::Graph(mm) => {
-                                let response = mm.show(ui, false);
-                                if let Some(value) = response {
-                                    self.open_file(value, false, true);
-                                }
-                            }
-                        };
-                    } else {
-                        ui.spinner();
-=======
                             };
                         }
->>>>>>> 00bb744c
                     }
                 }
                 if let Some(req) = rename_req {
@@ -659,7 +607,7 @@
 
         // Ctrl-N pressed while new file modal is not open.
         if self.ctx.input_mut(|i| i.consume_key(COMMAND, egui::Key::N)) {
-            self.create_file(false, false);
+            self.create_file(false);
         }
 
         // Ctrl-S to save current tab.
@@ -672,10 +620,6 @@
             self.upsert_mind_map(self.core.clone());
         }
 
-        // Ctrl-G to open graph
-        if self.ctx.input_mut(|i| i.consume_key(COMMAND, egui::Key::M)) {
-            self.graph_called(self.core.clone());
-        }
         // Ctrl-W to close current tab.
         if self.ctx.input_mut(|i| i.consume_key(COMMAND, egui::Key::W)) && !self.is_empty() {
             self.close_tab(self.current_tab);
