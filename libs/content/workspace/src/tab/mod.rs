--- conflicted
+++ resolved
@@ -1,8 +1,5 @@
-<<<<<<< HEAD
-=======
 use crate::file_cache::FileCache;
 use crate::file_cache::FilesExt as _;
->>>>>>> 00bb744c
 use crate::mind_map::show::MindMap;
 use crate::tab::image_viewer::ImageViewer;
 use crate::tab::markdown_editor::Editor as Markdown;
@@ -169,11 +166,7 @@
     Markdown(Markdown),
     Pdf(PdfViewer),
     Svg(SVGEditor),
-<<<<<<< HEAD
-    Graph(MindMap),
-=======
     MindMap(MindMap),
->>>>>>> 00bb744c
 }
 
 impl std::fmt::Debug for TabContent {
@@ -183,11 +176,7 @@
             TabContent::Markdown(_) => write!(f, "TabContent::Markdown"),
             TabContent::Pdf(_) => write!(f, "TabContent::Pdf"),
             TabContent::Svg(_) => write!(f, "TabContent::Svg"),
-<<<<<<< HEAD
-            TabContent::Graph(_) => write!(f, "TabContent::Graph"),
-=======
             TabContent::MindMap(_) => write!(f, "TabContent::Graph"),
->>>>>>> 00bb744c
         }
     }
 }
