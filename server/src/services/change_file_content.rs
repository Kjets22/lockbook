--- conflicted
+++ resolved
@@ -63,7 +63,6 @@
         new_version,
     )
     .await;
-<<<<<<< HEAD
     if let Err(_) = create_file_result {
         println!("Internal server error! {:?}", create_file_result);
         return Err(ChangeFileContentError::InternalError);
@@ -78,16 +77,6 @@
     if let Err(_) = delete_file_result {
         println!("Internal server error! {:?}", delete_file_result);
         return Err(ChangeFileContentError::InternalError);
-=======
-    let result = match create_file_result {
-        Ok(()) => Ok(ChangeFileContentResponse {
-            current_metadata_and_content_version: new_version as u64,
-        }),
-        Err(_) => {
-            error!("Internal server error! {:?}", create_file_result);
-            Err(ChangeFileContentError::InternalError)
-        }
->>>>>>> 4cb9ca86
     };
 
     match transaction.commit().await {
